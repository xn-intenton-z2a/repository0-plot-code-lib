--- conflicted
+++ resolved
@@ -2,7 +2,6 @@
 
 ## Overview
 
-<<<<<<< HEAD
 `plot-code-lib` is a demo repository that showcases the GitHub workflows imported from intentïon agentic‑lib. Its primary purpose is to demonstrate automated CI/CD workflows and serves as a seed for the Equation Plotter—a CLI tool that generates plots for mathematical functions including quadratic, linear, sine, cosine, polar, exponential, and logarithmic functions. The tool supports multiple output formats (SVG, JSON, CSV, Markdown, ASCII, HTML, and PNG) and offers additional features:
 
 - **Rotation Feature:** Rotate SVG output around its center using the `--rotate` flag.
@@ -11,9 +10,6 @@
 - **Summary Feature:** Use the `--summary` flag to print summary statistics (min, max, average) for the first plot of each type.
 - **Default Behavior:** When no arguments are provided, the tool prints a usage message, outputs a demo SVG file (`output.svg`), and terminates immediately without waiting for user input.
 - **Improved Error Handling & Consistency:** Enhanced input validation (especially for sine formulas) and consistent code formatting for better maintenance.
-=======
-`repository0` is a demo repository that showcases the GitHub workflows imported from intentïon agentic‑lib. Its primary purpose is to demonstrate automated CI/CD workflows and serves as a seed for the Equation Plotter—a CLI tool that generates plots for mathematical functions including quadratic, linear, sine, cosine, polar, exponential, and logarithmic functions. The tool supports multiple output formats (SVG, JSON, CSV, Markdown, ASCII, and HTML) and offers a flexible CLI with interactive mode and a default demo output mode.
->>>>>>> c3f94b96
 
 ## What’s Inside
 
@@ -125,14 +121,6 @@
 
 (An exploration of our repository's evolution through the Equation Plotter Library's development.)
 
-<<<<<<< HEAD
 In its early hours, `plot-code-lib` emerged with the revolutionary idea of transforming mathematical formulae into visual plots. Initially featuring quadratic curves and sine waves, the functionality has been expanded to include linear, cosine, polar, exponential, and logarithmic plots. This release introduces a rotation feature for SVG outputs, custom title support for enhanced user-friendliness, an interactive CLI mode, summary output for plot statistics, and a default demo output (with usage instructions) that runs and terminates immediately when no arguments are provided, along with improved error handling and code consistency.
 
-**Version:** Equation Plotter Library version 0.2.0-14
-
-## Next Up
-=======
-In its early hours, `repository0` emerged with the revolutionary idea of transforming mathematical formulae into visual plots. Initially featuring quadratic curves and sine waves, the functionality has been expanded to include linear, cosine, polar, exponential, and logarithmic plots. This release focuses on maintaining core features as outlined in the contributing guidelines.
->>>>>>> c3f94b96
-
 **Version:** Equation Plotter Library version 0.2.0-15