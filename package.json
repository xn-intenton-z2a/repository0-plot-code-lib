{
  "name": "@xn-intenton-z2a/plot-code-lib",
<<<<<<< HEAD
  "version": "0.2.0-20",
=======
  "version": "0.2.1-0",
>>>>>>> 354ebdd2
  "description": "Be a go-to plot library with a CLI, be the jq of formulae visualisations.",
  "type": "module",
  "main": "src/lib/main.js",
  "scripts": {
    "build": "echo 'Nothing to build'",
    "formatting": "prettier --check .",
    "formatting-fix": "prettier --write .",
    "linting": "eslint .",
    "linting-json": "eslint --format=@microsoft/eslint-formatter-sarif .",
    "linting-fix": "eslint --fix .",
    "update-to-minor": "npx npm-check-updates --upgrade --enginesNode --target minor --verbose --install always",
    "update-to-greatest": "npx npm-check-updates --upgrade --enginesNode --target greatest --verbose --install always --reject 'alpha'",
    "test": "vitest tests/unit/*.test.js",
    "test:unit": "vitest --coverage tests/unit/*.test.js",
    "start": "node src/lib/main.js"
  },
  "keywords": [],
  "author": "",
  "license": "MIT",
  "dependencies": {
    "dotenv": "^16.4.7",
    "openai": "^4.85.4",
    "zod": "^3.24.2"
  },
  "devDependencies": {
    "eslint": "^9.19.0",
    "@microsoft/eslint-formatter-sarif": "^3.1.0",
    "prettier": "^3.5.2",
    "vitest": "^3.0.7",
    "npm-check-updates": "^17.1.15"
  },
  "engines": {
    "node": ">=20.0.0"
  },
  "files": [
    "package.json"
  ],
  "publishConfig": {
    "registry": "https://npm.pkg.github.com"
  }
}<|MERGE_RESOLUTION|>--- conflicted
+++ resolved
@@ -1,10 +1,6 @@
 {
   "name": "@xn-intenton-z2a/plot-code-lib",
-<<<<<<< HEAD
-  "version": "0.2.0-20",
-=======
   "version": "0.2.1-0",
->>>>>>> 354ebdd2
   "description": "Be a go-to plot library with a CLI, be the jq of formulae visualisations.",
   "type": "module",
   "main": "src/lib/main.js",
